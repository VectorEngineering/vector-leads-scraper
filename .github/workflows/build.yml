--- conflicted
+++ resolved
@@ -16,11 +16,7 @@
     strategy:
       fail-fast: true
       matrix:
-<<<<<<< HEAD
-        go: ['1.23.4']
-=======
         go: ['1.24.0']
->>>>>>> 8d47d568
 
     steps:
       - name: Check out code
