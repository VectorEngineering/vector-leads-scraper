# Build stage for Playwright dependencies
<<<<<<< HEAD
FROM golang:1.23.4-bullseye AS playwright-deps
=======
FROM golang:1.24.0-bullseye AS playwright-deps
>>>>>>> 8d47d568
ENV PLAYWRIGHT_BROWSERS_PATH=/opt/browsers
#ENV PLAYWRIGHT_DRIVER_PATH=/opt/
RUN apt-get update && apt-get install -y --no-install-recommends \
    ca-certificates \
    curl \
    && curl -fsSL https://deb.nodesource.com/setup_20.x | bash - \
    && apt-get install -y --no-install-recommends nodejs \
    && apt-get clean \
    && rm -rf /var/lib/apt/lists/* \
    && go install github.com/playwright-community/playwright-go/cmd/playwright@latest \
    && mkdir -p /opt/browsers \
    && playwright install chromium --with-deps

# Build stage
<<<<<<< HEAD
FROM golang:1.23.4-bullseye AS builder
=======
FROM golang:1.24.0-bullseye AS builder
>>>>>>> 8d47d568
WORKDIR /app
COPY go.mod go.sum ./
RUN go mod download
COPY . .
# Copy boot.yaml to root directory
RUN cp boot.yaml /boot.yaml
RUN CGO_ENABLED=0 go build -ldflags="-w -s" -o /usr/bin/google-maps-scraper

# Final stage
FROM debian:bullseye-slim
ENV PLAYWRIGHT_BROWSERS_PATH=/opt/browsers
ENV PLAYWRIGHT_DRIVER_PATH=/opt

# Copy from builder stage
COPY --from=builder /usr/bin/google-maps-scraper /usr/bin/google-maps-scraper
COPY --from=builder /boot.yaml /boot.yaml

# Install only the necessary dependencies in a single layer
RUN apt-get update && apt-get install -y --no-install-recommends \
    ca-certificates \
    libnss3 \
    libnspr4 \
    libatk1.0-0 \
    libatk-bridge2.0-0 \
    libcups2 \
    libdrm2 \
    libdbus-1-3 \
    libxkbcommon0 \
    libatspi2.0-0 \
    libx11-6 \
    libxcomposite1 \
    libxdamage1 \
    libxext6 \
    libxfixes3 \
    libxrandr2 \
    libgbm1 \
    libpango-1.0-0 \
    libcairo2 \
    libasound2 \
    && apt-get clean \
    && rm -rf /var/lib/apt/lists/*

COPY --from=playwright-deps /opt/browsers /opt/browsers
COPY --from=playwright-deps /root/.cache/ms-playwright-go /opt/ms-playwright-go

RUN chmod -R 755 /opt/browsers \
    && chmod -R 755 /opt/ms-playwright-go \
    && chmod 644 /boot.yaml

ENTRYPOINT ["google-maps-scraper"]<|MERGE_RESOLUTION|>--- conflicted
+++ resolved
@@ -1,9 +1,5 @@
 # Build stage for Playwright dependencies
-<<<<<<< HEAD
-FROM golang:1.23.4-bullseye AS playwright-deps
-=======
 FROM golang:1.24.0-bullseye AS playwright-deps
->>>>>>> 8d47d568
 ENV PLAYWRIGHT_BROWSERS_PATH=/opt/browsers
 #ENV PLAYWRIGHT_DRIVER_PATH=/opt/
 RUN apt-get update && apt-get install -y --no-install-recommends \
@@ -18,11 +14,7 @@
     && playwright install chromium --with-deps
 
 # Build stage
-<<<<<<< HEAD
-FROM golang:1.23.4-bullseye AS builder
-=======
 FROM golang:1.24.0-bullseye AS builder
->>>>>>> 8d47d568
 WORKDIR /app
 COPY go.mod go.sum ./
 RUN go mod download
